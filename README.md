# loopback-connector-soap

The SOAP connector enables LoopBack applications to interact with
[SOAP](http://www.w3.org/TR/soap)-based web services described using
[WSDL](http://www.w3.org/TR/wsdl).

<p class="gh-only">
For more information, see the
<a href="http://loopback.io/doc/en/lb3/SOAP-connector.html">LoopBack documentation</a>.
</p>

## Installation

In your application root directory, enter:

```shell
$ npm install loopback-connector-soap --save
```

This will install the module from npm and add it as a dependency to the application's 
[package.json](http://loopback.io/doc/en/lb2/package.json.html) file.

<<<<<<< HEAD
## Overview

There are two ways to use the SOAP connector:

- Use the LoopBack CLI `lb soap` command to automatically create a set of models based on a SOAP service WSDL file.  Often, this will be the easiest way to connect to a SOAP web service, but may not be suitable for all applications.  For more information, see [SOAP generator](http://loopback.io/doc/en/lb3/SOAP-generator.html).
- Write the code manually, calling the `loopback-connector-soap` and data source APIs directly.  **This is the approach illustrated here**.
=======
## Connecting a LoopBack app to a SOAP service

There are two ways to connect a LoopBack app to a SOAP web service:
- [Use the LoopBack CLI SOAP generator](http://loopback.io/doc/en/lb3/SOAP-generator.html) to generate (discover) models based on a SOAP service WSDL.  This command is typically the easiest way to create a LoopBack API backed by a SOAP web service.
- Manually write code that uses the SOAP data source APIs.  This provides the greatest flexibility, but requires more work.

See [loopback-example-connector/soap](https://github.com/strongloop/loopback-example-connector/tree/soap) for an example of the second method.
>>>>>>> 87118d61

While both approaches use the `loopback-connector-soap` data source connector, they appear quite different.

## SOAP data source properties

The following table describes the SOAP data source properties you can set in `datasources.json`.

<table>
<thead>
<tr>
<th>Property</th>
<th>Type</th>
<th>Description</th>
</tr>
</thead>
<tbody>    
<tr>
<td>url</td>
<td>String</td>
<td>URL to the SOAP web service endpoint. If not present, defaults to the
<code>location</code> attribute of the SOAP address for the service/port
from the WSDL document; for example below it is <code>http://www.webservicex.net/periodictable.asmx</code>:
<pre>
&lt;wsdl:service name="periodictable"&gt;
&lt;wsdl:port name="periodictableSoap" binding="tns:periodictableSoap"&gt;
&lt;soap:address location="http://www.webservicex.net/periodictable.asmx"/&gt;
&lt;/wsdl:port&gt;
&lt;/wsdl:service&gt;</pre>
</td>
</tr>
<tr>
<td>wsdl</td>
<td>String</td>
<td>HTTP URL or local file system path to the WSDL file. Default is <code>?wsdl</code>.</td>
</tr>
<tr>
<td>wsdl_options</td>
<td>Object</td>
<td>Indicates additonal options to pass to the SOAP connector, for example allowing self signed certificates.
For example:
<pre><code>wsdl_options: {
  rejectUnauthorized: false,
  strictSSL: false,
  requestCert: true,
}</code></pre></td>    
</tr>
<tr>
<td>remotingEnabled</td>
<td>Boolean</td>
<td>Indicates whether the operations are exposed as REST APIs. To expose or hide a specific method, override with:
<pre><code>&lt;Model&gt;.&lt;method&gt;.shared = true | false;</code></pre>
</td>
</tr>
<tr>
<td>operations</td>
<td>Object</td>
<td>Maps WSDL binding operations to Node.js methods. Each key in the JSON
object becomes the name of a method on the model.
See <a href="#operations-property">operations property</a> below.</td>
</tr>
<tr>
<td>security</td>
<td>Object</td>
<td>security configuration.
See <a href="#security-property">security property</a> below.
</td>
</tr>
<tr>
<td>soapHeaders</td>
<td>Array of objects.</td>
<td>Custom SOAP headers. An array of header properties.
 For example:
<pre><code>soapHeaders: [{
element: {myHeader: 'XYZ'}, // The XML element in JSON object format
  prefix: 'p1', // The XML namespace prefix for the header
  namespace: 'http://ns1' // The XML namespace URI for the header
}]</code></pre>
</td>       
</tr>
</tbody>
</table>

### operations property

The `operations` property value is a JSON object that has a property (key) for each
method being defined for the model. The corresponding value is an object with the
following properties:

| Property | Type | Description |
|---|---|---|
| service | String | WSDL service name |
| port | String | WSDL port name |
| operation | String | WSDL operation name |

Here is an example operations property for the periodic table service:

```javascript
operations: {
  // The key is the method name
  periodicTable: {
    service: 'periodictable', // The WSDL service name
    port: 'periodictableSoap', // The WSDL port name
    operation: 'GetAtomicNumber' // The WSDL operation name
  }
}
```

### security property

The `security` property value is a JSON object with a `scheme` property.
The other properties of the object depend on the value of `scheme`.  For example:

```javascript
security: {
    scheme: 'WS',
    username: 'test',
    password: 'testpass',
    passwordType: 'PasswordDigest'
}
```

<table>
  <tbody>
   <tr>
    <th>Scheme</th>
    <th>Description</th>
    <th>Other properties</th>    
   </tr>

   <tr>
    <td>WS</td>
    <td>WSSecurity scheme</td>
    <td>
    <ul>
     <li>username: the user name</li>
     <li>password: the password</li>
     <li>passwordType: default is 'PasswordText'</li>
    </ul>
    </td>    
   </tr>

   <tr>
    <td>BasicAuth</td>
    <td>Basic auth scheme</td>
    <td>    
    <ul>
     <li>username: the user name</li>
     <li>password: the password</li>
    </ul>
    </td>    
   </tr>

   <tr>
    <td>ClientSSL</td>
    <td>ClientSSL scheme</td>
    <td>
     <ul>
     <li>keyPath: path to the private key file</li>
     <li>certPath: path to the certificate file</li>
    </ul>    
    </td>    
   </tr>

  </tbody>
</table>

<<<<<<< HEAD
## Creating a model from a SOAP data source
=======
## Example datasource.json

A complete example datasource.json:

```javascript
{
  "soapDS": {
    "url": "http://www.webservicex.net/periodictable.asmx",
    "name": "soapDS",
    "wsdl": "http://www.webservicex.net/periodictable.asmx?WSDL",
    "remotingEnabled": true,
    "connector": "soap"
    "operations": {
      "periodicTable": {
        "service": "periodicTable",
        "port": "soap_periodictableSoap",
        "operation": "GetAtomicNumber"
      }
    }
  }
}
```

## Creating a SOAP data source programmatically
>>>>>>> 87118d61

Instead of defining a data source with `datasources.json`, you can define a data source in code; for example:

<<<<<<< HEAD
```js
ds.once('connected', function () {

  // Create the model
  var PeriodictableService = ds.createModel('PeriodictableService', {});

  // External PeriodTable WebService operation exposed as REST APIs through LoopBack
  PeriodictableService.atomicnumber = function (elementName, cb) {
    PeriodictableService.GetAtomicNumber({ElementName: elementName || 'Copper'}, function (err, response) {
      var result = response;
      cb(err, result);
    });
  };
...
}
=======
```javascript
var loopback = require('loopback');
var app = module.exports = loopback();

var ds = loopback.createDataSource('soap',
  {
    connector: require('loopback-connector-soap'),
    remotingEnabled: true,
    wsdl: 'http://www.webservicex.net/periodictable.asmx?WSDL' // The url to WSDL
  });
>>>>>>> 87118d61
```

## Creating a model from a SOAP data source

The SOAP connector loads WSDL documents asynchronously.
As a result, the data source won't be ready to create models until it's connected.
The recommended way is to use an event handler for the 'connected' event; for example 
as shown below.

Once you define the model, you can extend it to wrap or mediate SOAP operations
and define new methods. The example below shows adding a LoopBack remote method
for the SOAP service's `GetAtomicNumber` operation.

```javascript
...
ds.once('connected', function () {

  // Create the model
  var PeriodictableService = ds.createModel('PeriodictableService', {});

  // External PeriodTable WebService operation exposed as REST APIs through LoopBack
  PeriodictableService.atomicnumber = function (elementName, cb) {
    PeriodictableService.GetAtomicNumber({ElementName: elementName || 'Copper'}, function (err, response) {
      var result = response;
      cb(err, result);
    });
  };

  // Map to REST/HTTP
  loopback.remoteMethod(
      PeriodictableService.atomicnumber, {
        accepts: [
          {arg: 'elementName', type: 'string', required: true,
            http: {source: 'query'}}
        ],
        returns: {arg: 'result', type: 'object', root: true},
        http: {verb: 'get', path: '/GetAtomicNumber'}
      }
  );
})
...
```

## Example

For a complete example using the LoopBack SOAP connector, see [loopback-example-connector](https://github.com/strongloop/loopback-example-connector/tree/soap).  The repository provides examples in the `soap` branch.
<|MERGE_RESOLUTION|>--- conflicted
+++ resolved
@@ -20,22 +20,12 @@
 This will install the module from npm and add it as a dependency to the application's 
 [package.json](http://loopback.io/doc/en/lb2/package.json.html) file.
 
-<<<<<<< HEAD
 ## Overview
 
 There are two ways to use the SOAP connector:
 
 - Use the LoopBack CLI `lb soap` command to automatically create a set of models based on a SOAP service WSDL file.  Often, this will be the easiest way to connect to a SOAP web service, but may not be suitable for all applications.  For more information, see [SOAP generator](http://loopback.io/doc/en/lb3/SOAP-generator.html).
 - Write the code manually, calling the `loopback-connector-soap` and data source APIs directly.  **This is the approach illustrated here**.
-=======
-## Connecting a LoopBack app to a SOAP service
-
-There are two ways to connect a LoopBack app to a SOAP web service:
-- [Use the LoopBack CLI SOAP generator](http://loopback.io/doc/en/lb3/SOAP-generator.html) to generate (discover) models based on a SOAP service WSDL.  This command is typically the easiest way to create a LoopBack API backed by a SOAP web service.
-- Manually write code that uses the SOAP data source APIs.  This provides the greatest flexibility, but requires more work.
-
-See [loopback-example-connector/soap](https://github.com/strongloop/loopback-example-connector/tree/soap) for an example of the second method.
->>>>>>> 87118d61
 
 While both approaches use the `loopback-connector-soap` data source connector, they appear quite different.
 
@@ -202,38 +192,10 @@
   </tbody>
 </table>
 
-<<<<<<< HEAD
 ## Creating a model from a SOAP data source
-=======
-## Example datasource.json
-
-A complete example datasource.json:
-
-```javascript
-{
-  "soapDS": {
-    "url": "http://www.webservicex.net/periodictable.asmx",
-    "name": "soapDS",
-    "wsdl": "http://www.webservicex.net/periodictable.asmx?WSDL",
-    "remotingEnabled": true,
-    "connector": "soap"
-    "operations": {
-      "periodicTable": {
-        "service": "periodicTable",
-        "port": "soap_periodictableSoap",
-        "operation": "GetAtomicNumber"
-      }
-    }
-  }
-}
-```
-
-## Creating a SOAP data source programmatically
->>>>>>> 87118d61
 
 Instead of defining a data source with `datasources.json`, you can define a data source in code; for example:
 
-<<<<<<< HEAD
 ```js
 ds.once('connected', function () {
 
@@ -249,25 +211,28 @@
   };
 ...
 }
-=======
-```javascript
-var loopback = require('loopback');
-var app = module.exports = loopback();
-
-var ds = loopback.createDataSource('soap',
-  {
-    connector: require('loopback-connector-soap'),
-    remotingEnabled: true,
-    wsdl: 'http://www.webservicex.net/periodictable.asmx?WSDL' // The url to WSDL
-  });
->>>>>>> 87118d61
+```
+
+## Extending a model to wrap and mediate SOAP operations
+
+You can extend a LoopBack model to wrap or mediate SOAP operations
+and define new methods.
+The following example simplifies the `GetAtomicNumber` operation:
+
+```javascript
+periodictableperiodictableSoap.GetAtomicNumber = function(GetAtomicNumber, callback) {
+    periodictableperiodictableSoap.GetAtomicNumber(GetAtomicNumber, function (err, response) {
+      var result = response;
+      callback(err, result);
+    });
+}
 ```
 
 ## Creating a model from a SOAP data source
 
 The SOAP connector loads WSDL documents asynchronously.
 As a result, the data source won't be ready to create models until it's connected.
-The recommended way is to use an event handler for the 'connected' event; for example 
+The recommended way is to use an event handler for the 'connected' event; for example
 as shown below.
 
 Once you define the model, you can extend it to wrap or mediate SOAP operations
@@ -306,4 +271,4 @@
 
 ## Example
 
-For a complete example using the LoopBack SOAP connector, see [loopback-example-connector](https://github.com/strongloop/loopback-example-connector/tree/soap).  The repository provides examples in the `soap` branch.
+For a complete example using the LoopBack SOAP connector, see [loopback-example-connector](https://github.com/strongloop/loopback-example-connector/tree/soap).  The repository provides examples in the `soap` branch.